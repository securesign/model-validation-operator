name: Sign Model Tensorflow Saved Model

on:
  push:
    branches:
      - main

jobs:
  sign_model:
    # https://docs.github.com/en/actions/security-for-github-actions/security-hardening-your-deployments/about-security-hardening-with-openid-connect
    runs-on: ubuntu-latest
    permissions:
      id-token: write # This is required for requesting the JWT
      contents: read  # This is required for actions/checkout
      packages: write

    steps:
    - name: Checkout repository
      uses: actions/checkout@v4

    - name: Get OIDC Token
      id: oidc-token
      run: |
        # Generate the OIDC token with a specific audience
        token=$(curl -H "Authorization: Bearer $ACTIONS_ID_TOKEN_REQUEST_TOKEN" \
                    "$ACTIONS_ID_TOKEN_REQUEST_URL&audience=sigstore" | jq -r '.value')
        echo "OIDC_TOKEN=$token" >> $GITHUB_ENV

<<<<<<< HEAD
=======
    - name: Debug OIDC Token
      env:
        OIDC_TOKEN: ${{ env.OIDC_TOKEN }}
      run: |
        echo $OIDC_TOKEN | cut -d. -f2 | base64 -d | jq .
        echo "OIDC Token is: $OIDC_TOKEN"
        echo "Token length: ${#OIDC_TOKEN}"
        echo $OIDC_TOKEN | cut -c1-100

>>>>>>> f9810a4c
    - name: Set up environment and sign model
      env:
        OIDC_TOKEN: ${{ env.OIDC_TOKEN }}
      run: |
        docker run --rm -v $(pwd)/testdata/tensorflow_saved_model:/tensorflow_saved_model:z -w /tensorflow_saved_model ghcr.io/miyunari/model-transparency-cli:latest sign --model_path=/tensorflow_saved_model sigstore --identity-token "$OIDC_TOKEN"

    - name: Create tar.gz of the signed model
      run: |
        tar -czvf signed_model.tar.gz -C $(pwd)/testdata/tensorflow_saved_model .

    - name: Upload signed model as artifact
      uses: actions/upload-artifact@v4
      with:
        name: signed-model
        path: signed_model.tar.gz
<|MERGE_RESOLUTION|>--- conflicted
+++ resolved
@@ -26,18 +26,6 @@
                     "$ACTIONS_ID_TOKEN_REQUEST_URL&audience=sigstore" | jq -r '.value')
         echo "OIDC_TOKEN=$token" >> $GITHUB_ENV
 
-<<<<<<< HEAD
-=======
-    - name: Debug OIDC Token
-      env:
-        OIDC_TOKEN: ${{ env.OIDC_TOKEN }}
-      run: |
-        echo $OIDC_TOKEN | cut -d. -f2 | base64 -d | jq .
-        echo "OIDC Token is: $OIDC_TOKEN"
-        echo "Token length: ${#OIDC_TOKEN}"
-        echo $OIDC_TOKEN | cut -c1-100
-
->>>>>>> f9810a4c
     - name: Set up environment and sign model
       env:
         OIDC_TOKEN: ${{ env.OIDC_TOKEN }}
